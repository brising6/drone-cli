--- conflicted
+++ resolved
@@ -29,12 +29,8 @@
 		},
 		{
 			"path": "github.com/drone/drone-go/drone",
-<<<<<<< HEAD
-			"revision": "55e0cb7b2df329bcb6820e86b70168bbe6841e4f",
-			"revisionTime": "2016-03-31T17:27:05-07:00"
-=======
-			"revision": "2f78138d26a6518e6bf340122258ce5026ba5db5",
-			"revisionTime": "2016-03-28T23:59:33-07:00"
+			"revision": "ab38cefd63183bbb1252fef0b2b8b410e4370fe1",
+			"revisionTime": "2016-03-31T17:54:51-07:00"
 		},
 		{
 			"path": "github.com/drone/drone/yaml/matrix",
@@ -105,7 +101,6 @@
 			"path": "gopkg.in/yaml.v2",
 			"revision": "f7716cbe52baa25d2e9b0d0da546fcf909fc16b4",
 			"revisionTime": "2015-12-01T14:27:45-02:00"
->>>>>>> 6a10d47f
 		}
 	]
 }